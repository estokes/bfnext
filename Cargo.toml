# for actual release
[profile.release]
codegen-units = 1
opt-level = 3
lto = true
debug = false

# for dev
#[profile.release]
#opt-level = 3
#lto = "thin"
#debug = false

[profile.dev]
opt-level = "s"
lto = "thin"
debug = 1

[workspace.dependencies]
anyhow = "1"
bytes = "1"
chrono = { version = "0.4.31", features = ["serde"] }
<<<<<<< HEAD
clap = { version = "4.4.18", features = ["derive"] }
=======
mlua = { path = "../mlua", version = "0.9.7", features = ["lua51", "module", "serialize"] }
serde = "1"
serde_json = "1"
serde_derive = "1"
>>>>>>> 5282826e
compact_str = { version = "0.7", features = ["serde"] }
enumflags2 = "0.7.8"
env_logger = "0.11.0"
fixedstr = { version = "0.5.5", features = ["serde"] }
fxhash = "0.2"
hdrhistogram = { version = "7" }
humantime = { version = "2" }
immutable-chunkmap = { version = "2.0.4", features = ["serde"] }
indexmap = { version = "2", features = ["serde"] }
log = "0.4.20"
nalgebra = { version = "0.32", features = ["serde-serialize"] }
once_cell = "1"
parking_lot = "0.12"
paste = "1"
rand = { version = "0.8" }
regex = { version = "1" }
serde = "1"
serde_derive = "1"
serde_json = "1"
simplelog = "0.12"
smallvec = { version = "1", features = ["const_generics", "union", "serde"] }
tokio = { version = "1", features = ["full"] }
zstd = { version = "0.13" }

[workspace]
resolver = "2"
members = ["dcso3", "bflib", "bfdb"]
exclude = ["bftools"]<|MERGE_RESOLUTION|>--- conflicted
+++ resolved
@@ -20,14 +20,6 @@
 anyhow = "1"
 bytes = "1"
 chrono = { version = "0.4.31", features = ["serde"] }
-<<<<<<< HEAD
-clap = { version = "4.4.18", features = ["derive"] }
-=======
-mlua = { path = "../mlua", version = "0.9.7", features = ["lua51", "module", "serialize"] }
-serde = "1"
-serde_json = "1"
-serde_derive = "1"
->>>>>>> 5282826e
 compact_str = { version = "0.7", features = ["serde"] }
 enumflags2 = "0.7.8"
 env_logger = "0.11.0"
